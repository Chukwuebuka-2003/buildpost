"""AI service for generating social media posts across supported LLM providers."""

import os
from typing import Dict, List, Optional


class AIService:
    """Handle AI generation using configurable LLM providers."""

    PROVIDER_INFO: Dict[str, Dict[str, str]] = {
        "openai": {
            "display_name": "OpenAI",
            "env_var": "OPENAI_API_KEY",
            "signup_url": "https://platform.openai.com/api-keys",
        },
        "groq": {
            "display_name": "Groq",
            "env_var": "GROQ_API_KEY",
            "signup_url": "https://console.groq.com/keys",
        },
<<<<<<< HEAD
        "claude": {
            "display_name": "Claude (Anthropic)",
            "env_var": "ANTHROPIC_API_KEY",
            "signup_url": "https://console.anthropic.com/",
        },
=======
        "openrouter": {
            "display_name": "OpenRouter",
            "env_var": "OPENROUTER_API_KEY",
            "signup_url": "https://openrouter.ai/settings/keys",
        }
>>>>>>> 1be49fd7
    }

    DEFAULT_MODELS: Dict[str, str] = {
        "openai": "gpt-4o-mini",
        "groq": "qwen/qwen3-32b",
<<<<<<< HEAD
        "claude": "claude-sonnet-4-5",
=======
        "openrouter": "openai/gpt-4o-mini"
>>>>>>> 1be49fd7
    }

    def __init__(
        self,
        provider: str = "openai",
        api_key: Optional[str] = None,
        model: Optional[str] = None,
    ):
        """
        Initialize AI service for the selected provider.

        Args:
            provider: LLM provider identifier ('openai', 'groq', 'claude')
            api_key: API key for the provider. Falls back to provider env var.
            model: Model name to use. Falls back to provider defaults.

        Raises:
            ValueError: If provider is not supported or no API key is found.
        """
        provider = provider or "openai"
        if provider not in self.PROVIDER_INFO:
            raise ValueError(
                f"Unsupported provider '{provider}'. "
                f"Supported providers: {', '.join(self.supported_providers())}"
            )

        self.provider = provider
        info = self.get_provider_info(provider)
        env_value = os.getenv(info["env_var"])
        self.api_key = api_key or env_value

        if not self.api_key:
            raise ValueError(
                f"No API key found for {info['display_name']}.\n\n"
                f"Get your API key at: {info['signup_url']}\n\n"
                "Then set it using one of these methods:\n"
                f"  1. buildpost config set-key --provider {provider} YOUR_API_KEY\n"
                f"  2. export {info['env_var']}=YOUR_API_KEY\n"
                "  3. buildpost --api-key YOUR_API_KEY"
            )

        self.model_name = model or self.DEFAULT_MODELS.get(provider)
        if not self.model_name:
            raise ValueError(
                f"No default model configured for provider '{provider}'. "
                "Set one via configuration."
            )

        if provider == "openai":
            from openai import OpenAI

            self.client = OpenAI(api_key=self.api_key)
        elif provider == "groq":
            from groq import Groq

            self.client = Groq(api_key=self.api_key)
<<<<<<< HEAD
        elif provider == "claude":
            from anthropic import Anthropic

            self.client = Anthropic(api_key=self.api_key)
=======
        elif provider == "openrouter":
            from openai import OpenAI

            self.client = OpenAI(
                base_url="https://openrouter.ai/api/v1",
                api_key=self.api_key
            )
>>>>>>> 1be49fd7

    def generate_post(
        self,
        system_prompt: str,
        user_prompt: str,
        max_tokens: int = 500,
        temperature: float = 0.7,
    ) -> str:
        """
        Generate a social media post using AI.

        Args:
            system_prompt: System instructions for the AI
            user_prompt: User prompt with commit information
            max_tokens: Maximum tokens in response
            temperature: Creativity level (0.0 to 1.0)

        Returns:
            Generated post text

        Raises:
            Exception: If generation fails
        """
<<<<<<< HEAD
        generators = {
            "openai": self._generate_with_openai,
            "groq": self._generate_with_groq,
            "claude": self._generate_with_claude,
        }

        generator = generators.get(self.provider)
        if not generator:
            raise Exception(f"Unsupported provider '{self.provider}'.")
=======
        if self.provider == "openai":
            return self._generate_with_openai(
                system_prompt, user_prompt, max_tokens, temperature
            )
        elif self.provider == "groq":
            return self._generate_with_groq(
                system_prompt, user_prompt, max_tokens, temperature
            )
        elif self.provider == "openrouter":
            return self._generate_with_openrouter(
                system_prompt, user_prompt, max_tokens, temperature
            )
>>>>>>> 1be49fd7

        return generator(system_prompt, user_prompt, max_tokens, temperature)

    def _generate_with_openai(
        self,
        system_prompt: str,
        user_prompt: str,
        max_tokens: int,
        temperature: float,
    ) -> str:
        """Generate content using OpenAI chat completions."""
        try:
            response = self.client.chat.completions.create(
                model=self.model_name,
                messages=[
                    {"role": "system", "content": system_prompt},
                    {"role": "user", "content": user_prompt},
                ],
                max_tokens=max_tokens,
                temperature=temperature,
            )
            choices = getattr(response, "choices", [])
            if not choices:
                raise Exception("No text generated.")

            message = choices[0].message
            content = getattr(message, "content", None)
            if isinstance(content, str):
                return content.strip()
            if isinstance(content, list):
                parts = [
                    part.get("text", "") for part in content if isinstance(part, dict)
                ]
                return " ".join(parts).strip()

            raise Exception("No text generated.")
        except Exception as exc:
            raise Exception(f"Failed to generate post: {str(exc)}")

    def _generate_with_groq(
        self,
        system_prompt: str,
        user_prompt: str,
        max_tokens: int,
        temperature: float,
    ) -> str:
        """Generate content using Groq chat completions."""
        try:
            response = self.client.chat.completions.create(
                model=self.model_name,
                messages=[
                    {"role": "system", "content": system_prompt},
                    {"role": "user", "content": user_prompt},
                ],
                max_tokens=max_tokens,
                temperature=temperature,
            )
            choices = getattr(response, "choices", [])
            if not choices:
                raise Exception("No text generated.")

            message = choices[0].message
            content = getattr(message, "content", None)
            if isinstance(content, str):
                return content.strip()

            raise Exception("No text generated.")
        except Exception as exc:
            raise Exception(f"Failed to generate post: {str(exc)}")
        
    def _generate_with_openrouter(
        self,
        system_prompt: str,
        user_prompt: str,
        max_tokens: int,
        temperature: float,
    ) -> str:
        """Generate content using OpenRouter chat completions."""
        try:
            response = self.client.chat.completions.create(
                model=self.model_name,
                messages=[
                    {"role": "system", "content": system_prompt},
                    {"role": "user", "content": user_prompt},
                ],
                max_tokens=max_tokens,
                temperature=temperature,
            )
            choices = getattr(response, "choices", [])
            if not choices:
                raise Exception("No text generated.")

            message = choices[0].message
            content = getattr(message, "content", None)
            if isinstance(content, str):
                return content.strip()
            if isinstance(content, list):
                parts = [
                    part.get("text", "") for part in content if isinstance(part, dict)
                ]
                return " ".join(parts).strip()

            raise Exception("No text generated.")
        except Exception as exc:
            raise Exception(f"Failed to generate post: {str(exc)}")

    def _generate_with_claude(
        self,
        system_prompt: str,
        user_prompt: str,
        max_tokens: int,
        temperature: float,
    ) -> str:
        """Generate content using Claude (Anthropic) messages API."""
        try:
            response = self.client.messages.create(
                model=self.model_name,
                max_tokens=max_tokens,
                temperature=temperature,
                system=system_prompt,
                messages=[
                    {"role": "user", "content": user_prompt}
                ],
            )
            
            if not response.content:
                raise Exception("No text generated.")
            
            text_parts = []
            for block in response.content:
                if hasattr(block, 'text'):
                    text_parts.append(block.text)
                elif isinstance(block, dict) and 'text' in block:
                    text_parts.append(block['text'])
            
            if not text_parts:
                raise Exception("No text generated.")
            
            return " ".join(text_parts).strip()
            
        except Exception as exc:
            raise Exception(f"Failed to generate post: {str(exc)}")
            
    def test_connection(self) -> bool:
        """
        Test if API key is valid and service is accessible.

        Returns:
            True if connection successful, False otherwise
        """
        try:
            response = self.client.chat.completions.create(
                model=self.model_name,
                messages=[
                    {"role": "system", "content": "You are a concise assistant."},
                    {"role": "user", "content": "Say 'hello' in one word."},
                ],
                max_tokens=5,
                temperature=0,
            )
            choices = getattr(response, "choices", [])
            return bool(choices and choices[0].message.content)
        except Exception:
            return False

    @staticmethod
    def validate_api_key(api_key: str, provider: str = "openai") -> bool:
        """
        Validate if an API key format is correct.

        Args:
            api_key: API key to validate
            provider: Provider identifier

        Returns:
            True if key format appears valid
        """
        if not api_key:
            return False

        provider = provider or "openai"
<<<<<<< HEAD
        key_prefixes = {
            "openai": ["sk-"],
            "groq": ["gsk_", "sk-"],
            "claude": ["sk-"],
        }
        prefixes = key_prefixes.get(provider, [])
        return any(api_key.startswith(prefix) for prefix in prefixes)
=======
        if provider == "openai":
            return api_key.startswith("sk-")
        elif provider == "groq":
            return api_key.startswith("gsk_") or api_key.startswith("sk-")
        elif provider == "openrouter":
            return api_key.startswith("sk-or-v1-")
        return True
>>>>>>> 1be49fd7

    @classmethod
    def supported_providers(cls) -> List[str]:
        """Return supported provider identifiers."""
        return list(cls.PROVIDER_INFO.keys())

    @classmethod
    def get_provider_info(cls, provider: str) -> Dict[str, str]:
        """Get metadata for a provider."""
        return cls.PROVIDER_INFO.get(
            provider, {"display_name": provider, "env_var": "", "signup_url": ""}
        )<|MERGE_RESOLUTION|>--- conflicted
+++ resolved
@@ -18,29 +18,23 @@
             "env_var": "GROQ_API_KEY",
             "signup_url": "https://console.groq.com/keys",
         },
-<<<<<<< HEAD
         "claude": {
             "display_name": "Claude (Anthropic)",
             "env_var": "ANTHROPIC_API_KEY",
             "signup_url": "https://console.anthropic.com/",
         },
-=======
         "openrouter": {
             "display_name": "OpenRouter",
             "env_var": "OPENROUTER_API_KEY",
             "signup_url": "https://openrouter.ai/settings/keys",
         }
->>>>>>> 1be49fd7
     }
 
     DEFAULT_MODELS: Dict[str, str] = {
         "openai": "gpt-4o-mini",
         "groq": "qwen/qwen3-32b",
-<<<<<<< HEAD
         "claude": "claude-sonnet-4-5",
-=======
         "openrouter": "openai/gpt-4o-mini"
->>>>>>> 1be49fd7
     }
 
     def __init__(
@@ -97,12 +91,10 @@
             from groq import Groq
 
             self.client = Groq(api_key=self.api_key)
-<<<<<<< HEAD
         elif provider == "claude":
             from anthropic import Anthropic
 
             self.client = Anthropic(api_key=self.api_key)
-=======
         elif provider == "openrouter":
             from openai import OpenAI
 
@@ -110,7 +102,6 @@
                 base_url="https://openrouter.ai/api/v1",
                 api_key=self.api_key
             )
->>>>>>> 1be49fd7
 
     def generate_post(
         self,
@@ -134,30 +125,16 @@
         Raises:
             Exception: If generation fails
         """
-<<<<<<< HEAD
         generators = {
             "openai": self._generate_with_openai,
             "groq": self._generate_with_groq,
             "claude": self._generate_with_claude,
+            "openrouter": self._generate_with_openrouter,
         }
 
         generator = generators.get(self.provider)
         if not generator:
             raise Exception(f"Unsupported provider '{self.provider}'.")
-=======
-        if self.provider == "openai":
-            return self._generate_with_openai(
-                system_prompt, user_prompt, max_tokens, temperature
-            )
-        elif self.provider == "groq":
-            return self._generate_with_groq(
-                system_prompt, user_prompt, max_tokens, temperature
-            )
-        elif self.provider == "openrouter":
-            return self._generate_with_openrouter(
-                system_prompt, user_prompt, max_tokens, temperature
-            )
->>>>>>> 1be49fd7
 
         return generator(system_prompt, user_prompt, max_tokens, temperature)
 
@@ -339,23 +316,14 @@
             return False
 
         provider = provider or "openai"
-<<<<<<< HEAD
         key_prefixes = {
             "openai": ["sk-"],
             "groq": ["gsk_", "sk-"],
             "claude": ["sk-"],
+            "openrouter": ["sk-or-v1-"],
         }
         prefixes = key_prefixes.get(provider, [])
         return any(api_key.startswith(prefix) for prefix in prefixes)
-=======
-        if provider == "openai":
-            return api_key.startswith("sk-")
-        elif provider == "groq":
-            return api_key.startswith("gsk_") or api_key.startswith("sk-")
-        elif provider == "openrouter":
-            return api_key.startswith("sk-or-v1-")
-        return True
->>>>>>> 1be49fd7
 
     @classmethod
     def supported_providers(cls) -> List[str]:
